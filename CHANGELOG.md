--- conflicted
+++ resolved
@@ -1,7 +1,6 @@
 # Jexl Change Log
 This project adheres to [Semantic Versioning](http://semver.org/).
 
-<<<<<<< HEAD
 ## [Development] (v2.0.0)
 ### Changed
 - The pre-minified Jexl has been removed; in modern times, frontend
@@ -13,10 +12,6 @@
 Node 4.2 LTS and beyond.
 - The codebase now follows the TechnologyAdvice standard style guide,
 enforced by eslint.
-=======
-## [Development
-Nothing yet!
->>>>>>> 0cc2a910
 
 ## [v1.1.4]
 ### Fixed
