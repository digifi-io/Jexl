--- conflicted
+++ resolved
@@ -4,7 +4,6 @@
 
 ## [Development]
 
-<<<<<<< HEAD
 ### Added
 
 - Introducing the `Expression` object, which allows expressions to be compiled only once and evaluated many times
@@ -12,7 +11,7 @@
 - Get a pre-compiled expression by calling `jexl.compile('2 + 2')`
 - Evaluate Expressions asyncronoushly or synchronously by calling `myExpression.eval(context)` or `myExpression.evalSync(context)`
 - Create expressions using a convenient tagged template: `` jexl.expr`2 + 2` ``
-=======
+
 ### Fixed
 
 - Transform errors did not always get thrown when using `evalSync` (#55, #56)
@@ -21,7 +20,6 @@
 - Strings were not tokenized correctly when ending with an escaped quote (#51)
   (@rehandalal)
 - Identifier names can now start with `$` (#36) (@glromeo)
->>>>>>> c9d5e61c
 
 ## [v2.1.1]
 
